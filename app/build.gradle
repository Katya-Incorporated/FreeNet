apply plugin: 'com.android.application'

android {
    compileSdkVersion 30
    buildToolsVersion "30.0.0"
    compileOptions {
        sourceCompatibility JavaVersion.VERSION_1_8
        targetCompatibility JavaVersion.VERSION_1_8
    }
    defaultConfig {
        applicationId "org.freenetproject.mobile"
        minSdkVersion 26
        targetSdkVersion 30
        versionCode 305
        versionName '0.3.4-beta'

        testInstrumentationRunner "androidx.test.runner.AndroidJUnitRunner"
        multiDexEnabled true
        ndk {
            abiFilters 'arm64-v8a', 'x86_64', 'x86', 'armeabi-v7a'
        }

        setProperty("archivesBaseName", "freenet-mobile-v$versionName")
    }

    buildTypes {
        release {
            minifyEnabled false
            proguardFiles getDefaultProguardFile('proguard-android-optimize.txt'), 'proguard-rules.pro'
        }
    }
}

repositories {
    jcenter()
    maven { url 'https://jitpack.io' }
}

dependencies {
    implementation 'androidx.appcompat:appcompat:1.2.0'
    implementation 'com.google.android.material:material:1.3.0'
    implementation 'androidx.constraintlayout:constraintlayout:2.0.4'
    implementation 'androidx.navigation:navigation-fragment:2.3.5'
    implementation 'androidx.navigation:navigation-ui:2.3.5'
    implementation 'com.android.support:multidex:1.0.3'

    // ViewModel
    implementation "androidx.lifecycle:lifecycle-viewmodel:2.3.1"
    // LiveData
    implementation "androidx.lifecycle:lifecycle-livedata:2.3.1"
    implementation "androidx.lifecycle:lifecycle-viewmodel-savedstate:2.3.1"

    implementation 'com.jakewharton:process-phoenix:2.0.0'
    implementation 'com.google.guava:guava:24.1-jre'

    // Freenet dependencies
<<<<<<< HEAD
    implementation ('com.github.freenet-mobile:node-wrapper:2.0') {
=======
    implementation ('com.github.freenet-mobile:node-wrapper:0.9') {
>>>>>>> 3c707b3c
        exclude group: 'org.freenetproject', module: 'freenet-ext'
        exclude group: 'net.java.dev.jna', module: 'jna'
        exclude group: 'net.java.dev.jna', module: 'jna-platform'
    }
    implementation 'net.java.dev.jna:jna:4.5.2@aar'
    // End Freenet dependencies

    // For running a locally built freenet.jar
    //implementation "net.java.dev.jna:jna:4.5.2"
    //implementation "net.java.dev.jna:jna-platform:4.5.2"
    //implementation files('libs/freenet.jar')

    implementation 'androidx.preference:preference:1.1.1'

    testImplementation 'junit:junit:4.13'
    androidTestImplementation 'androidx.test.ext:junit:1.1.2'
    androidTestImplementation 'androidx.test.espresso:espresso-core:3.3.0'
}<|MERGE_RESOLUTION|>--- conflicted
+++ resolved
@@ -54,11 +54,7 @@
     implementation 'com.google.guava:guava:24.1-jre'
 
     // Freenet dependencies
-<<<<<<< HEAD
     implementation ('com.github.freenet-mobile:node-wrapper:2.0') {
-=======
-    implementation ('com.github.freenet-mobile:node-wrapper:0.9') {
->>>>>>> 3c707b3c
         exclude group: 'org.freenetproject', module: 'freenet-ext'
         exclude group: 'net.java.dev.jna', module: 'jna'
         exclude group: 'net.java.dev.jna', module: 'jna-platform'
